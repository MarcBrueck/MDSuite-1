--- conflicted
+++ resolved
@@ -217,11 +217,6 @@
 
         # Update the plot if required
         if self.plot:
-<<<<<<< HEAD
-            plt.plot(np.array(self.time) * self.experiment.units['time'], self.jacf,
-                     label=fr'{np.mean(result): 0.3E} $\pm$ {np.std(result) / np.sqrt(len(result)): 0.3E}')
-            plt.savefig(f'jacf_{species}.svg', dpi=600)
-=======
             plt.plot(
                 np.array(self.time) * self.experiment.units["time"],
                 self.jacf,
@@ -235,7 +230,6 @@
                 max(self.jacf),
             )
             self._plot_data()
->>>>>>> 8ee9489f
 
         if self.save:
             properties = {
