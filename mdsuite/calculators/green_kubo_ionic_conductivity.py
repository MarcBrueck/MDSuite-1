"""
Class for the calculation of the Green-Kubo ionic conductivity.

Summary
This module contains the code for the Green-Kubo ionic conductivity class. This class is called by the
Experiment class and instantiated when the user calls the Experiment.green_kubo_ionic_conductivity method.
The methods in class can then be called by the Experiment.green_kubo_ionic_conductivity method and all necessary
calculations performed.
"""

import matplotlib.pyplot as plt
import os
import numpy as np
import warnings
import tensorflow as tf

# Import user packages
from tqdm import tqdm
import h5py as hf

# Import MDSuite modules
from mdsuite.utils.meta_functions import join_path
from mdsuite.utils.units import boltzmann_constant, elementary_charge
from mdsuite.database.database import Database
from mdsuite.calculators.calculator import Calculator

# Set style preferences, turn off warning, and suppress the duplication of loading bars.
tqdm.monitor_interval = 0
warnings.filterwarnings("ignore")


class GreenKuboIonicConductivity(Calculator):
    """ Class for the Green-Kubo ionic conductivity implementation

    Attributes
    ----------
    obj :  object
            Experiment class to call from
    plot : bool
            if true, plot the data
    data_range :
            Number of configurations to use in each ensemble
    save :
            If true, data will be saved after the analysis
    x_label : str
            X label of the data when plotted
    y_label : str
            Y label of the data when plotted
    analysis_name : str
            Name of the analysis
    loaded_property : str
            Property loaded from the database for the analysis
    batch_loop : int
            Number of ensembles in each batch
    time : np.array
            Array of the time.
    correlation_time : int
            Correlation time of the property being studied. This is used to ensure ensemble sampling is only performed
            on uncorrelated samples. If this is true, the error extracted form the calculation will be correct.
    """

    def __init__(self, obj, plot=False, data_range=500, x_label='Time (s)', y_label=r'JACF ($C^{2}\cdot m^{2}/s^{2}$)',
                 save=True, analysis_name='green_kubo_ionic_conductivity', correlation_time=1):
        """

        Attributes
        ----------
        obj :  object
                Experiment class to call from
        plot : bool
                if true, plot the data
        data_range :
                Number of configurations to use in each ensemble
        save :
                If true, data will be saved after the analysis
        x_label : str
                X label of the data when plotted
        y_label : str
                Y label of the data when plotted
        analysis_name : str
                Name of the analysis
        """

        # update parent class
        super().__init__(obj, plot, save, data_range, x_label, y_label, analysis_name, parallel=True,
                         correlation_time=correlation_time)

        self.loaded_property = 'Ionic_Current'  # property to be loaded for the analysis
        self.tensor_choice = False  # Load data as a tensor
        self.database_group = 'ionic_conductivity'  # Which database group to save the data in

        # Check for unwrapped coordinates and unwrap if not stored already.
        with hf.File(os.path.join(obj.database_path, 'database.hdf5'), "r+") as database:
            # Unwrap the positions if they need to be unwrapped
            if self.loaded_property not in database:
                self.parent.perform_transformation('IonicCurrent', calculator=self)

    def _autocorrelation_time(self):
        """
        calculate the current autocorrelation time for correct sampling
        """
        pass

<<<<<<< HEAD
    def _calculate_system_current(self):
        """
        Calculate the ionic current of the system

        Returns
        -------
        Updates the simulation database with the ionic current property
        """

        # collect machine properties and determine batch size
        self._collect_machine_properties(group_property='Velocities')
        n_batches = np.floor(self.parent.number_of_configurations / self.batch_size['Parallel'])
        remainder = int(self.parent.number_of_configurations % self.batch_size['Parallel'])

        # add a dataset in the database and prepare the structure
        database = Database(name=os.path.join(self.parent.database_path, "database.hdf5"), architecture='simulation')
        db_object = database.open()  # open a database
        path = join_path('Ionic_Current', 'Ionic_Current')  # name of the new database
        dataset_structure = {path: (self.parent.number_of_configurations, 3)}
        database.add_dataset(dataset_structure, db_object)  # add a new dataset to the database
        data_structure = {path: {'indices': np.s_[:], 'columns': [0, 1, 2]}}

        # process the batches
        for i in tqdm(range(int(n_batches)), ncols=70):
            velocity_matrix = self._load_batch(i, loaded_property='Velocities')  # load a batch of data
            # build charge array
            species_charges = [self.parent.species[atom]['charge'][0] for atom in self.parent.species]

            system_current = np.zeros((self.batch_size['Parallel'], 3))  # instantiate the current array
            # Calculate the total system current
            for j in range(len(velocity_matrix)):
                system_current += np.array(np.sum(velocity_matrix[j][:, 0:], axis=0)) * species_charges[j]

            database.add_data(data=system_current,
                              structure=data_structure,
                              database=db_object,
                              start_index=i,
                              batch_size=self.batch_size['Parallel'],
                              system_tensor=True)

        if remainder > 0:
            start = self.parent.number_of_configurations - remainder
            velocity_matrix = self.parent.load_matrix('Velocities', select_slice=np.s_[:, start:],
                                                      tensor=self.tensor_choice, scalar=False, sym_matrix=False)
            # build charge array
            species_charges = [self.parent.species[atom]['charge'][0] for atom in self.parent.species]

            system_current = np.zeros((len(velocity_matrix), 3))  # instantiate the current array
            # Calculate the total system current
            for j in range(len(velocity_matrix)):
                system_current += np.array(np.sum(velocity_matrix[j][:, 0:], axis=0)) * species_charges[j]

            database.add_data(data=system_current,
                              structure=data_structure,
                              database=db_object,
                              start_index=start,
                              batch_size=remainder,
                              system_tensor=True)
        database.close(db_object)  # close the database
        self.parent.memory_requirements = database.get_memory_information()  # update the memory info in experiment

=======
>>>>>>> 968668a1
    def _calculate_ionic_conductivity(self):
        """
        Calculate the ionic conductivity in the system
        """

        # Calculate the prefactor
        numerator = (elementary_charge ** 2) * (self.parent.units['length'] ** 2)
        denominator = 3 * boltzmann_constant * self.parent.temperature * self.parent.volume * \
                      (self.parent.units['length'] ** 3) * self.data_range * self.parent.units['time']
        prefactor = numerator / denominator

        db_path = join_path(self.loaded_property, self.loaded_property)

        sigma = []
        parsed_autocorrelation = tf.zeros(self.data_range, dtype=tf.float64)

        for i in range(int(self.n_batches['Parallel'])):  # loop over batches
            batch = self.load_batch(i, path=db_path)

            def generator():
                for start_index in range(int(self.batch_loop)):
                    start = start_index + self.correlation_time
                    stop = start + self.data_range
                    yield batch[start:stop]

            dataset = tf.data.Dataset.from_generator(
                generator,
                output_signature=tf.TensorSpec(shape=(self.data_range, 3), dtype=tf.float64)
            )
            dataset = dataset.map(self.convolution_op, num_parallel_calls=tf.data.experimental.AUTOTUNE,
                                  deterministic=False)

            dataset = dataset.prefetch(tf.data.experimental.AUTOTUNE)

            # for frame in tqdm(dataset.batch(self.data_range), total=int(self.batch_loop / self.data_range)):
            for frame in tqdm(dataset, total=int(self.batch_loop), smoothing=0.1):
                parsed_autocorrelation += frame[self.data_range - 1:]
                sigma.append(np.trapz(frame[self.data_range - 1:], x=self.time))

        sigma = prefactor * tf.constant(sigma)
        parsed_autocorrelation = parsed_autocorrelation / max(parsed_autocorrelation)

        # update the experiment class
        self._update_properties_file(data=[str(np.mean(sigma) / 100), str((np.std(sigma) / np.sqrt(len(sigma))) / 100)])

        plt.plot(self.time * self.parent.units['time'], parsed_autocorrelation)  # Add a plot

        parsed_autocorrelation /= max(parsed_autocorrelation)  # Get the normalized autocorrelation plot data

        # save the data if necessary
        if self.save:
            self._save_data(f'{self.analysis_name}', [self.time, parsed_autocorrelation])

        if self.plot:
            self._plot_data()  # Plot the data if necessary

    def run_analysis(self):
        """
        call relevant methods and run analysis
        """

        self._autocorrelation_time()  # get the autocorrelation time
        self.collect_machine_properties()  # collect machine properties and determine batch size
        self._calculate_batch_loop()  # Update the batch loop attribute
        status = self._check_input()  # Check for bad input
        if status == -1:
            return
        else:
            self._calculate_ionic_conductivity()  # calculate the ionic conductivity<|MERGE_RESOLUTION|>--- conflicted
+++ resolved
@@ -101,70 +101,6 @@
         """
         pass
 
-<<<<<<< HEAD
-    def _calculate_system_current(self):
-        """
-        Calculate the ionic current of the system
-
-        Returns
-        -------
-        Updates the simulation database with the ionic current property
-        """
-
-        # collect machine properties and determine batch size
-        self._collect_machine_properties(group_property='Velocities')
-        n_batches = np.floor(self.parent.number_of_configurations / self.batch_size['Parallel'])
-        remainder = int(self.parent.number_of_configurations % self.batch_size['Parallel'])
-
-        # add a dataset in the database and prepare the structure
-        database = Database(name=os.path.join(self.parent.database_path, "database.hdf5"), architecture='simulation')
-        db_object = database.open()  # open a database
-        path = join_path('Ionic_Current', 'Ionic_Current')  # name of the new database
-        dataset_structure = {path: (self.parent.number_of_configurations, 3)}
-        database.add_dataset(dataset_structure, db_object)  # add a new dataset to the database
-        data_structure = {path: {'indices': np.s_[:], 'columns': [0, 1, 2]}}
-
-        # process the batches
-        for i in tqdm(range(int(n_batches)), ncols=70):
-            velocity_matrix = self._load_batch(i, loaded_property='Velocities')  # load a batch of data
-            # build charge array
-            species_charges = [self.parent.species[atom]['charge'][0] for atom in self.parent.species]
-
-            system_current = np.zeros((self.batch_size['Parallel'], 3))  # instantiate the current array
-            # Calculate the total system current
-            for j in range(len(velocity_matrix)):
-                system_current += np.array(np.sum(velocity_matrix[j][:, 0:], axis=0)) * species_charges[j]
-
-            database.add_data(data=system_current,
-                              structure=data_structure,
-                              database=db_object,
-                              start_index=i,
-                              batch_size=self.batch_size['Parallel'],
-                              system_tensor=True)
-
-        if remainder > 0:
-            start = self.parent.number_of_configurations - remainder
-            velocity_matrix = self.parent.load_matrix('Velocities', select_slice=np.s_[:, start:],
-                                                      tensor=self.tensor_choice, scalar=False, sym_matrix=False)
-            # build charge array
-            species_charges = [self.parent.species[atom]['charge'][0] for atom in self.parent.species]
-
-            system_current = np.zeros((len(velocity_matrix), 3))  # instantiate the current array
-            # Calculate the total system current
-            for j in range(len(velocity_matrix)):
-                system_current += np.array(np.sum(velocity_matrix[j][:, 0:], axis=0)) * species_charges[j]
-
-            database.add_data(data=system_current,
-                              structure=data_structure,
-                              database=db_object,
-                              start_index=start,
-                              batch_size=remainder,
-                              system_tensor=True)
-        database.close(db_object)  # close the database
-        self.parent.memory_requirements = database.get_memory_information()  # update the memory info in experiment
-
-=======
->>>>>>> 968668a1
     def _calculate_ionic_conductivity(self):
         """
         Calculate the ionic conductivity in the system
