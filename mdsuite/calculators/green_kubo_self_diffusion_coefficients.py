"""
This program and the accompanying materials are made available under the terms
of the Eclipse Public License v2.0 which accompanies this distribution, and is
available at https://www.eclipse.org/legal/epl-v20.html.

SPDX-License-Identifier: EPL-2.0

Copyright Contributors to the MDSuite Project.

Summary
-------
This module contains the code for the Green-Kubo diffusion coefficient class.
This class is called by the Experiment class and instantiated when the user
calls the Experiment.einstein_diffusion_coefficients method. The methods in
class can then be called by the Experiment.green_kubo_diffusion_coefficients
method and all necessary calculations performed.
"""
import matplotlib.pyplot as plt
import numpy as np
import tensorflow_probability as tfp
import tensorflow as tf
from mdsuite.calculators.calculator import Calculator, call


class GreenKuboSelfDiffusionCoefficients(Calculator):
    """
    Class for the Green-Kubo diffusion coefficient implementation
    Attributes
    ----------
    experiment :  object
            Experiment class to call from
    species : list
            Which species to perform the analysis on
    x_label : str
            X label of the tensor_values when plotted
    y_label : str
            Y label of the tensor_values when plotted
    analysis_name : str
            Name of the analysis
    loaded_property : str
            Property loaded from the database_path for the analysis

    See Also
    --------
    mdsuite.calculators.calculator.Calculator class

    Examples
    --------
    experiment.run_computation.GreenKuboSelfDiffusionCoefficients(data_range=500, plot=True, correlation_time=10)
    """

    def __init__(self, **kwargs):
        """
        Constructor for the Green Kubo diffusion coefficients class.

        Attributes
        ----------
        experiment :  object
                Experiment class to call from
        """
<<<<<<< HEAD

        super().__init__(**kwargs)

        self.loaded_property = 'Velocities'  # Property to be loaded for the analysis
        self.scale_function = {'linear': {'scale_factor': 150}}

        self.database_group = 'Diffusion_Coefficients'  # Which database_path group to save the tensor_values in
        self.x_label = 'Time $(s)$'
        self.y_label = 'VACF $(m^{2}/s^{2})$'
        self.analysis_name = 'Green_Kubo_Self_Diffusion_Coefficients'

    @call
    def __call__(self, plot: bool = False, species: list = None, data_range: int = 500, save: bool = True,
                 correlation_time: int = 1, atom_selection=np.s_[:], export: bool = False, molecules: bool = False,
                 gpu: bool = False):
=======
        super().__init__(experiment)

        self.loaded_property = "Velocities"
        self.scale_function = {"linear": {"scale_factor": 150}}

        self.database_group = "Diffusion_Coefficients"
        self.x_label = "Time $(s)$"
        self.y_label = "VACF $(m^{2}/s^{2})$"
        self.analysis_name = "Green_Kubo_Self_Diffusion_Coefficients"

    def __call__(
        self,
        plot: bool = False,
        species: list = None,
        data_range: int = 500,
        save: bool = True,
        correlation_time: int = 1,
        atom_selection=np.s_[:],
        export: bool = False,
        molecules: bool = False,
        gpu: bool = False,
        integration_range: int = None,
    ):
>>>>>>> 94811589
        """
        Constructor for the Green-Kubo diffusion coefficients class.

        Attributes
        ----------
        plot : bool
                if true, plot the tensor_values
        species : list
                Which species to perform the analysis on
        data_range : int
                Number of configurations to use in each ensemble
        save : bool
                If true, tensor_values will be saved after the analysis
<<<<<<< HEAD

=======
        integration_range : int
                Range over which to integrate. Default is to integrate over
                the full data range.
>>>>>>> 94811589
        """
        self.update_user_args(
            plot=plot,
            data_range=data_range,
            save=save,
            correlation_time=correlation_time,
            atom_selection=atom_selection,
            export=export,
            gpu=gpu,
        )

        self.molecules = molecules
        self.species = species  # Which species to calculate for

        self.vacf = np.zeros(self.data_range)
        self.sigma = []

        if integration_range is None:
            self.integration_range = self.data_range
        else:
            self.integration_range = integration_range

        if species is None:
            if molecules:
                self.species = list(self.experiment.molecules)
            else:
                self.species = list(self.experiment.species)

<<<<<<< HEAD
=======
        out = self.run_analysis()
        self.experiment.save_class()

        return out

>>>>>>> 94811589
    def _update_output_signatures(self):
        """
        After having run _prepare managers, update the output signatures.

        Returns
        -------
        Update the class state.
        """
        # Update the batch update signature for database loading.
        self.batch_output_signature = tf.TensorSpec(
            shape=(None, self.batch_size, 3), dtype=tf.float64
        )

        # Update ensemble output signature for ensemble loading.
        self.ensemble_output_signature = tf.TensorSpec(
            shape=(None, self.data_range, 3), dtype=tf.float64
        )

    def _calculate_prefactor(self, species: str = None):
        """
        Compute the prefactor

        Parameters
        ----------
        species : str
                Species being studied.

        Returns
        -------
        Updates the class state.
        """
        # Calculate the prefactor
        if self.molecules:
<<<<<<< HEAD
            # Calculate the prefactor
            numerator = self.experiment.units['length'] ** 2
            denominator = 3 * self.experiment.units['time'] * (self.data_range - 1) * \
                          len(self.experiment.molecules[species]['indices'])
            self.prefactor = numerator / denominator
        else:
            # Calculate the prefactor
            numerator = self.experiment.units['length'] ** 2
            denominator = 3 * self.experiment.units['time'] * (self.data_range - 1) * \
                          len(self.experiment.species[species]['indices'])
=======
            numerator = self.experiment.units["length"] ** 2
            denominator = (
                3
                * self.experiment.units["time"]
                * (self.integration_range - 1)
                * len(self.experiment.molecules[species]["indices"])
            )
            self.prefactor = numerator / denominator
        else:
            numerator = self.experiment.units["length"] ** 2
            denominator = (
                3
                * self.experiment.units["time"]
                * self.integration_range
                * len(self.experiment.species[species]["indices"])
            )
>>>>>>> 94811589
            self.prefactor = numerator / denominator

    def _apply_averaging_factor(self):
        """
        Apply the averaging factor to the msd array.
        Returns
        -------

        """
        pass

    def _apply_operation(self, ensemble, index):
        """
        Calculate and return the msd.

        Parameters
        ----------
        ensemble

        Returns
        -------
        MSD of the tensor_values.
        """
        vacf = self.data_range * tfp.stats.auto_correlation(
            ensemble, normalize=False, axis=1, center=False
        )

        vacf = tf.reduce_sum(tf.reduce_sum(vacf, axis=0), -1)
        self.vacf += vacf
        self.sigma.append(
            np.trapz(
                vacf[: self.integration_range], x=self.time[: self.integration_range]
            )
        )

    def _post_operation_processes(self, species: str = None):
        """
        Apply post-op processes such as saving and plotting.

        Returns
        -------

        """
        result = self.prefactor * np.array(self.sigma)

        properties = {
            "Property": self.database_group,
            "Analysis": self.analysis_name,
            "Subject": [species],
            "data_range": self.data_range,
            "data": [
                {
                    "x": np.mean(result),
                    "uncertainty": np.std(result) / (np.sqrt(len(result))),
                }
            ],
        }
        self._update_properties_file(properties)

        # Update the plot if required
        if self.plot:
            plt.xlabel(rf"{self.x_label}")
            plt.ylabel(rf"{self.y_label}")
            plt.vlines(
                (np.array(self.time) * self.experiment.units["time"])[
                    self.integration_range
                ],
                min(self.vacf),
                max(self.vacf),
            )
            plt.plot(
                np.array(self.time) * self.experiment.units["time"],
                self.vacf,
                label=fr"{species}: {np.mean(result): .3E} $\pm$ "
                fr"{np.std(result) / (np.sqrt(len(result))): .3E}",
            )

        if self.save:
            properties = {
                "Property": self.database_group,
                "Analysis": self.analysis_name,
                "Subject": [species],
                "data_range": self.data_range,
                "data": [{"x": x, "y": y} for x, y in zip(self.time, self.vacf)],
                "information": "series",
            }
            self._update_properties_file(properties)

        if self.export:
            self._export_data(
                name=self._build_table_name(species),
                data=self._build_pandas_dataframe(self.time, self.vacf),
            )<|MERGE_RESOLUTION|>--- conflicted
+++ resolved
@@ -58,24 +58,7 @@
         experiment :  object
                 Experiment class to call from
         """
-<<<<<<< HEAD
-
         super().__init__(**kwargs)
-
-        self.loaded_property = 'Velocities'  # Property to be loaded for the analysis
-        self.scale_function = {'linear': {'scale_factor': 150}}
-
-        self.database_group = 'Diffusion_Coefficients'  # Which database_path group to save the tensor_values in
-        self.x_label = 'Time $(s)$'
-        self.y_label = 'VACF $(m^{2}/s^{2})$'
-        self.analysis_name = 'Green_Kubo_Self_Diffusion_Coefficients'
-
-    @call
-    def __call__(self, plot: bool = False, species: list = None, data_range: int = 500, save: bool = True,
-                 correlation_time: int = 1, atom_selection=np.s_[:], export: bool = False, molecules: bool = False,
-                 gpu: bool = False):
-=======
-        super().__init__(experiment)
 
         self.loaded_property = "Velocities"
         self.scale_function = {"linear": {"scale_factor": 150}}
@@ -85,6 +68,7 @@
         self.y_label = "VACF $(m^{2}/s^{2})$"
         self.analysis_name = "Green_Kubo_Self_Diffusion_Coefficients"
 
+    @call
     def __call__(
         self,
         plot: bool = False,
@@ -98,7 +82,6 @@
         gpu: bool = False,
         integration_range: int = None,
     ):
->>>>>>> 94811589
         """
         Constructor for the Green-Kubo diffusion coefficients class.
 
@@ -112,13 +95,9 @@
                 Number of configurations to use in each ensemble
         save : bool
                 If true, tensor_values will be saved after the analysis
-<<<<<<< HEAD
-
-=======
         integration_range : int
                 Range over which to integrate. Default is to integrate over
                 the full data range.
->>>>>>> 94811589
         """
         self.update_user_args(
             plot=plot,
@@ -147,14 +126,6 @@
             else:
                 self.species = list(self.experiment.species)
 
-<<<<<<< HEAD
-=======
-        out = self.run_analysis()
-        self.experiment.save_class()
-
-        return out
-
->>>>>>> 94811589
     def _update_output_signatures(self):
         """
         After having run _prepare managers, update the output signatures.
@@ -188,18 +159,6 @@
         """
         # Calculate the prefactor
         if self.molecules:
-<<<<<<< HEAD
-            # Calculate the prefactor
-            numerator = self.experiment.units['length'] ** 2
-            denominator = 3 * self.experiment.units['time'] * (self.data_range - 1) * \
-                          len(self.experiment.molecules[species]['indices'])
-            self.prefactor = numerator / denominator
-        else:
-            # Calculate the prefactor
-            numerator = self.experiment.units['length'] ** 2
-            denominator = 3 * self.experiment.units['time'] * (self.data_range - 1) * \
-                          len(self.experiment.species[species]['indices'])
-=======
             numerator = self.experiment.units["length"] ** 2
             denominator = (
                 3
@@ -216,7 +175,6 @@
                 * self.integration_range
                 * len(self.experiment.species[species]["indices"])
             )
->>>>>>> 94811589
             self.prefactor = numerator / denominator
 
     def _apply_averaging_factor(self):
