"""
This program and the accompanying materials are made available under the terms of the
Eclipse Public License v2.0 which accompanies this distribution, and is available at
https://www.eclipse.org/legal/epl-v20.html

SPDX-License-Identifier: EPL-2.0

Copyright Contributors to the MDSuite Project.

Class for the calculation of the einstein diffusion coefficients.

Summary
-------
Description: This module contains the code for the Einstein diffusion coefficient class. This class is called by the
Experiment class and instantiated when the user calls the Experiment.einstein_diffusion_coefficients method.
The methods in class can then be called by the Experiment.einstein_diffusion_coefficients method and all necessary
calculations performed.
"""
from __future__ import annotations
import logging
import numpy as np
import warnings
from typing import Union, Any, List
from tqdm import tqdm
import tensorflow as tf
<<<<<<< HEAD
from mdsuite.calculators.calculator import Calculator
import matplotlib.pyplot as plt
=======
from mdsuite.calculators.calculator import Calculator, call
>>>>>>> 8ee9489f

from typing import TYPE_CHECKING

if TYPE_CHECKING:
    from mdsuite.experiment import Experiment

tqdm.monitor_interval = 0
warnings.filterwarnings("ignore")

log = logging.getLogger(__file__)


class EinsteinDiffusionCoefficients(Calculator):
    """
    Class for the Einstein diffusion coefficient implementation

    Description: This module contains the code for the Einstein diffusion coefficient class.
    This class is called by the Experiment class and instantiated when the user calls the
    Experiment.einstein_diffusion_coefficients method. The methods in class can then be
    called by the Experiment.einstein_diffusion_coefficients method and all necessary
    calculations performed.

    Attributes
    ----------
    experiment :  Experiment
            Experiment class to call from
    species : list
            Which species to perform the analysis on
    x_label : str
            X label of the tensor_values when plotted
    y_label : str
            Y label of the tensor_values when plotted
    analysis_name : str
            Name of the analysis
    loaded_property : str
            Property loaded from the database_path for the analysis

    See Also
    --------
    mdsuite.calculators.calculator.Calculator class

    Examples
    --------
    experiment.run_computation.EinsteinDiffusionCoefficients(data_range=500, plot=True, correlation_time=10)
    """

    def __init__(self, **kwargs):
        """

        Parameters
        ----------
        experiment :  Experiment
                Experiment class to call from
        experiments :  Experiment
                Experiment classes to call from
        load_data :  bool
                whether to load data or not
        """

        super().__init__(**kwargs)
        self.scale_function = {'linear': {'scale_factor': 150}}
        self.loaded_property = 'Unwrapped_Positions'
        self.species = None
        self.molecules = None
        self.database_group = 'Diffusion_Coefficients'
        self.x_label = r'$Time (s)$'
        self.y_label = r'$MSD (m^{2})$'
        self.analysis_name = 'Einstein_Self_Diffusion_Coefficients'
        self.loop_condition = False
        self.optimize = None
        self.msd_array = None  # define empty msd array
        self.tau_values = None
        self.species = list()
        log.info('starting Einstein Diffusion Computation')

    @call
    def __call__(self, plot: bool = True,
                 species: list = None,
                 data_range: int = 100,
                 save: bool = True,
                 optimize: bool = False,
                 correlation_time: int = 1,
                 atom_selection: np.s_ = np.s_[:],
                 export: bool = False,
                 molecules: bool = False,
                 tau_values: Union[int, List, Any] = np.s_[:],
                 gpu: bool = False):

        # TODO Docstrings!!

        self.update_user_args(plot=plot,
                              data_range=data_range,
                              save=save,
                              correlation_time=correlation_time,
                              atom_selection=atom_selection,
                              tau_values=tau_values,
                              export=export,
                              gpu=gpu)
        self.species = species
        self.molecules = molecules
        self.optimize = optimize
        # attributes based on user args
        self.msd_array = np.zeros(self.data_resolution)

        if species is None:
            if molecules:
                self.species = list(self.experiment.molecules)
            else:
                self.species = list(self.experiment.species)

    def _update_output_signatures(self):
        """
        After having run _prepare managers, update the output signatures.

        Returns
        -------
        Update the class state.
        """
        self.batch_output_signature = tf.TensorSpec(shape=(None, self.batch_size, 3),
                                                    dtype=tf.float64)
        self.ensemble_output_signature = tf.TensorSpec(shape=(None, self.data_range, 3),
                                                       dtype=tf.float64)

    def _calculate_prefactor(self, species: str = None):
        """
        Compute the prefactor

        Parameters
        ----------
        species : str
                Species being studied.

        Returns
        -------
        Updates the class state.
        """
        if self.molecules:
            # Calculate the prefactor
            numerator = self.experiment.units['length'] ** 2
            denominator = (self.experiment.units['time'] * len(self.experiment.molecules[species]['indices'])) * 6
        else:
            # Calculate the prefactor
            numerator = self.experiment.units['length'] ** 2
            denominator = (self.experiment.units['time'] * len(self.experiment.species[species]['indices'])) * 6

        self.prefactor = numerator / denominator

    def _apply_averaging_factor(self):
        """
        Apply the averaging factor to the msd array.
        Returns
        -------

        """
        self.msd_array /= int(self.n_batches) * self.ensemble_loop

    def _apply_operation(self, ensemble, index):
        """
        Calculate and return the msd.

        Parameters
        ----------
        ensemble

        Returns
        -------
        MSD of the tensor_values.
        """
        msd = self._msd_operation(ensemble)

        # Sum over trajectory and then coordinates and apply averaging and pre-factors
        msd = self.prefactor * tf.reduce_sum(tf.reduce_sum(msd, axis=0), axis=1)
        self.msd_array += np.array(msd)  # Update the averaged function

    def _post_operation_processes(self, species: str = None):
        """
        Apply post-op processes such as saving and plotting.

        Returns
        -------

        """

        result = self._fit_einstein_curve([self.time, self.msd_array])
        log.debug(f"Saving {species}")
        properties = {"Property": self.database_group,
                      "Analysis": self.analysis_name,
                      "Subject": [species],
                      "data_range": self.data_range,
                      'data': [{'x': result[0], 'uncertainty': result[1]}]
                      }
        self._update_properties_file(properties)

        if self.save:
            properties = {"Property": self.database_group,
                          "Analysis": self.analysis_name,
                          "Subject": [species],
                          "data_range": self.data_range,
                          'data': [{'x': x, 'y': y} for x, y in zip(self.time, self.msd_array)],
                          'information': "series"}
            self._update_properties_file(properties)

        if self.plot:
            print(self.x_label)
            print(self.y_label)
            plt.xlabel(rf'{self.x_label}')  # set the x label
            plt.ylabel(rf'{self.y_label}')  # set the y label
            plt.plot(self.time, self.msd_array, label=species)
            plt.savefig(f'msd_{species}.svg', dpi=600)
            plt.clf()

        if self.export:
            self._export_data(name=self._build_table_name(species),
                              data=self._build_pandas_dataframe(self.time,
                                                                self.msd_array))


    def _optimized_calculation(self):
        """
        Run an range optimized calculation
        """
        # Optimize the data_range parameter
        # for item in self.species:
        #     while not self.loop_condition:
        #         tensor_values = self._self_diffusion_coefficients(item, parse=True)
        #         self._optimize_einstein_data_range(tensor_values=tensor_values)
        #
        #     self.loop_condition = False
        #     result = self._fit_einstein_curve(tensor_values)  # get the final fits
        #     self._update_properties_file(item='Singular', sub_item=item, tensor_values=result)
        pass<|MERGE_RESOLUTION|>--- conflicted
+++ resolved
@@ -18,17 +18,13 @@
 """
 from __future__ import annotations
 import logging
+import matplotlib.pyplot as plt
 import numpy as np
 import warnings
 from typing import Union, Any, List
 from tqdm import tqdm
 import tensorflow as tf
-<<<<<<< HEAD
-from mdsuite.calculators.calculator import Calculator
-import matplotlib.pyplot as plt
-=======
 from mdsuite.calculators.calculator import Calculator, call
->>>>>>> 8ee9489f
 
 from typing import TYPE_CHECKING
 
@@ -94,8 +90,8 @@
         self.species = None
         self.molecules = None
         self.database_group = 'Diffusion_Coefficients'
-        self.x_label = r'$Time (s)$'
-        self.y_label = r'$MSD (m^{2})$'
+        self.x_label = 'Time (s)'
+        self.y_label = 'MSD (m$^2$)'
         self.analysis_name = 'Einstein_Self_Diffusion_Coefficients'
         self.loop_condition = False
         self.optimize = None
@@ -131,7 +127,7 @@
         self.molecules = molecules
         self.optimize = optimize
         # attributes based on user args
-        self.msd_array = np.zeros(self.data_resolution)
+        self.msd_array = np.zeros(self.data_resolution)  # define empty msd array
 
         if species is None:
             if molecules:
@@ -231,20 +227,16 @@
                           'information': "series"}
             self._update_properties_file(properties)
 
+        if self.export:
+            self._export_data(name=self._build_table_name(species), data=self._build_pandas_dataframe(self.time,
+                                                                                                      self.msd_array))
+
         if self.plot:
-            print(self.x_label)
-            print(self.y_label)
             plt.xlabel(rf'{self.x_label}')  # set the x label
             plt.ylabel(rf'{self.y_label}')  # set the y label
-            plt.plot(self.time, self.msd_array, label=species)
-            plt.savefig(f'msd_{species}.svg', dpi=600)
-            plt.clf()
-
-        if self.export:
-            self._export_data(name=self._build_table_name(species),
-                              data=self._build_pandas_dataframe(self.time,
-                                                                self.msd_array))
-
+            plt.plot(np.array(self.time) * self.experiment.units['time'],
+                     self.msd_array * self.experiment.units['time'],
+                     label=fr"{species}: {result[0]: 0.3E} $\pm$ {result[1]: 0.3E}")
 
     def _optimized_calculation(self):
         """
