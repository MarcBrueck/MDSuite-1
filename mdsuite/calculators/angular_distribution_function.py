--- conflicted
+++ resolved
@@ -430,21 +430,8 @@
 
             self.data_range = self.n_confs
             log.debug(f"species are {species}")
-<<<<<<< HEAD
-            if self.save or self.export:
-                data = [{'x': x, 'y': y} for x, y in zip(bin_range_to_angles, hist)]
-                self.save_to_db(data)
-=======
-
-            properties = Parameters(
-                Property=self.database_group,
-                Analysis=self.analysis_name,
-                data_range=self.data_range,
-                data=[{'angle': x, 'adf': y} for x, y in zip(bin_range_to_angles, hist)],
-                Subject=[_species[0] for _species in species]
-            )
-            self.update_database(properties)
->>>>>>> d80d6706
+            data = [{'angle': x, 'adf': y} for x, y in zip(bin_range_to_angles, hist)]
+            self.save_to_db(data)
 
             if self.plot:
                 self.run_visualization(
