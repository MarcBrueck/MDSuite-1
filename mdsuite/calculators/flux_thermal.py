--- conflicted
+++ resolved
@@ -103,14 +103,6 @@
         Apply the averaging factor to the msd array.
         Returns
         -------
-
-<<<<<<< HEAD
-        if self.save:
-            self._save_data(f'{self.analysis_name}', [self.time, averaged_jacf])
-
-    def load_flux_matrix(self):
-=======
->>>>>>> 65c81964
         """
         self.jacf /= max(self.jacf)
 
