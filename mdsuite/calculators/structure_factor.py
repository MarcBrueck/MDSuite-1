--- conflicted
+++ resolved
@@ -14,22 +14,16 @@
 import pandas as pd
 from scipy.integrate import simps
 from scipy.integrate import cumtrapz
-<<<<<<< HEAD
+from mdsuite.database.calculator_database import Parameters
 import matplotlib.pyplot as plt
-=======
-from mdsuite.database.calculator_database import Parameters
->>>>>>> d80d6706
 from tqdm import tqdm
 from mdsuite.utils.exceptions import NotApplicableToAnalysis
 from mdsuite.calculators.calculator import Calculator
 from mdsuite import data as static_data
 from importlib.resources import open_text
-<<<<<<< HEAD
 
 
 plt.rcParams['figure.facecolor'] = 'white'
-=======
->>>>>>> d80d6706
 
 log = logging.getLogger(__name__)
 
