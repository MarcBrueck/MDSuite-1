"""
Author: Samuel Tovey
Affiliation: Institute for Computational Physics, University of Stuttgart
Contact: stovey@icp.uni-stuttgart.de ; tovey.samuel@gmail.com

Summary
-------
This file contains arbitrary functions used in several different processes. They are often generic and serve
smaller purposes in order to clean up code in more important parts of the program.
"""

import os
from functools import wraps
from time import time

import psutil
import GPUtil
import numpy as np
from scipy.signal import savgol_filter

from mdsuite.utils.units import golden_ratio
from mdsuite.utils.exceptions import NoGPUInSystem


def get_dimensionality(box):
    """
    Calculate the dimensionality of the system box

    Parameters
    ----------
    box : list
            box array of the system of the form [x, y, z]

    Returns
    -------
    dimensions : int
            dimension of the box i.e, 1 or 2 or 3 (Higher dimensions probably don't make sense just yet)
    """

    # Check if the x, y, or z entries are empty, i.e. 2 dimensions
    if box[0] == 0 or box[1] == 0 or box[2] == 0:
        dimensions = 2

    # Check if only one of the entries is non-zero, i.e. 1 dimension.
    elif box[0] == 0 and box[1] == 0 or box[0] == 0 and box[2] == 0 or box[1] == 0 and box[2] == 0:
        dimensions = 1

    # Other option is 3 dimensions.
    else:
        dimensions = 3

    return dimensions


def get_machine_properties():
    """
    Get the properties of the machine being used
    """

    machine_properties = {}
    available_memory = psutil.virtual_memory().available  # RAM available
    total_cpu_cores = psutil.cpu_count(logical=True)  # CPU cores available
    # Update the machine properties dictionary
    machine_properties['cpu'] = total_cpu_cores
    machine_properties['memory'] = available_memory
    machine_properties['gpu'] = {}

    try:
        total_gpu_devices = GPUtil.getGPUs()  # get information on all the gpu's
        for gpu in total_gpu_devices:
            machine_properties['gpu'][gpu.id] = gpu.name
    except NoGPUInSystem:
        raise NoGPUInSystem

    return machine_properties


def line_counter(filename):
    """
    Count the number of lines in a file

    This function used a memory safe method to count the number of lines in the file. Using the other data collected
    during the trajectory analysis, this is enough information to completely characterize the system.

    Parameters
    ----------
    filename : str
            Name of the file to be read in.

    Returns
    -------
    lines : int
            Number of lines in the file
    """

    return sum(1 for _ in open(filename, 'rb'))


def optimize_batch_size(filepath, number_of_configurations):
    """
    Optimize the size of batches during initial processing

    During the database construction a batch size must be chosen in order to process the trajectories with the
    least RAM but reasonable performance.

    Parameters
    ----------
    filepath : str
            Path to the file be read in. This is not opened during the process, it is simply needed to read the file
            size.

    number_of_configurations : int
            Number of configurations in the trajectory.

    Returns
    -------
    batch size : int
            Number of configurations to load in each batch
    """

    computer_statistics = get_machine_properties()  # Get computer statistics

    file_size = os.path.getsize(filepath)  # Get the size of the file
    memory_per_configuration = file_size / number_of_configurations  # get the memory per configuration
    database_memory = 0.5 * computer_statistics['memory']  # We take 50% of the available memory
    initial_batch_number = int(database_memory / (5*memory_per_configuration))  # trivial batch allocation

    # The database generation expands memory by ~5x the read in data size, accommodate this in batch size calculation.
    if 10 * file_size < database_memory:
        return int(number_of_configurations)
    else:
        return initial_batch_number


def linear_fitting_function(x, a, b):
    """
    Linear function for line fitting

    In many cases, namely those involving an Einstein relation, a linear curve must be fit to some data. This function
    is called by the scipy curve_fit module as the model to fit to.

    Parameters
    ----------
    x : np.array
            x data for fitting
    a : float
            Fitting parameter of the gradient
    b : float
            Fitting parameter for the y intercept

    Returns
    -------
    a*x + b : float
            Returns the evaluation of a linear function.
    """
    return a * x + b


def simple_file_read(filename):
    """
    Trivially read a file and load it into an array

    There are many occasions when a file simply must be read and dumped into a file. In these cases, we call this method
    and dump data into an array. This is NOT memory safe, and should not be used for processing large trajectory files.

    Parameters
    ----------
    filename : str
            Name of the file to be read in.

    Returns
    -------
    data_array: list
            Data read in by the function.
    """

    data_array = []  # define empty data array
    with open(filename, 'r+') as f:  # Open the file for reading
        for line in f:  # Loop over the lines
            data_array.append(line.split())  # Split the lines by whitespace and add to data array

    return data_array


def timeit(f):
    """
    Decorator to time the execution of a method.

    Parameters
    ----------
    f : function
            Function to be wrapped.

    Returns
    -------
    wrap : python decorator
    """

    @wraps(f)
    def wrap(*args, **kw):
        """ Function to wrap a method and time its execution """
        ts = time()  # get the initial time
        result = f(*args, **kw)  # run the function.
        te = time()  # get the time after the function as run.
        print(f'func:{f.__name__} took: {(te - ts)} sec')  # print the outcome.

        return result

    return wrap


def apply_savgol_filter(data):
    """
    Apply a savgol filter for function smoothing

    This function will simply call the scipy SavGol implementation with preset parameters for the polynomial number
    and window size.

    Parameters
    ----------
    data : list
            Array of data to be analysed.

    Returns
    -------
    filtered data : list
            Returns the filtered data directly from the scipy SavGol filter.
    """

    return savgol_filter(data, 17, 2)


def golden_section_search(data, a, b):
    """ Perform a golden-section search for function minimums

    The Golden-section search algorithm is one of the best min-finding algorithms available and is here used to
    the minimums of functions during analysis. For example, in the evaluation of coordination numbers the minimum
    values of the radial distribution functions must be calculated in order to define the coordination.

    This implementation will return an interval in which the minimum should exists, and does so for all of the minimums
    on the function.

    Arguments
    ---------
    data : np.array
            Data on which to find minimums.
    a : float
            upper bound on the min finding range.
    b : float
            lower bound on the min finding range.

    Returns
    -------
    minimum range : tuple
            Returns two radii values within which the minimum can be found.
    """

    # Define the golden ratio identities
    phi_a = 1 / golden_ratio
    phi_b = 1 / (golden_ratio ** 2)

    # Get the initial range and caluclate the maximum number of steps to be performed.
    h = a - b
    number_of_steps = int(np.ceil(np.log(1e-5 / h)) / np.log(phi_a))

    # get the minimum jump in radii
    c = min(data[0], key=lambda x: abs(x - a + phi_b * h))
    d = min(data[0], key=lambda x: abs(x - a + phi_a * h))

    # Calculate the function values at this point
    fc = data[1][np.where(data[0] == c)]
    fd = data[1][np.where(data[0] == d)]

    # Perform the search
    for k in range(number_of_steps - 1):
        # Check for the smaller range and update the current interval.
        if fc < fd:
            b = d
            d = c
            fd = fc
            h = phi_a * h
            c = min(data[0], key=lambda x: abs(x - a + phi_b * h))
            fc = data[1][np.where(data[0] == c)]
        else:
            a = c
            c = d
            fc = fd
            h = phi_a * h
            d = min(data[0], key=lambda x: abs(x - a + phi_a * h))
            fd = data[1][np.where(data[0] == d)]

    if fc < fd:
        return a, d
    else:
        return c, b


def round_down(a, b):
    """
    Function to get the nearest lower divisor.

    If b%a is not 0, this method may be called to get the nearest number to a that makes b%a zero.

    Parameters
    ----------
    a : int
            divisor
    b : int
            target number

    Returns
    -------
    divisor : int
            nearest number to a that divides into b evenly.
    """

    remainder = 1  # initialize a remainder
    while remainder != 0:
        remainder = b % a
        a -= 1

    return a
<<<<<<< HEAD
=======

>>>>>>> bb88fd4c

def split_array(data: list, condition):
    """
    split an array by a condition
    Parameters
    ----------
    data : list
            data to split
    condition : unsure
            condition on which to split by

    Returns
    -------
    split_array : list
            A list of split up arrays.

    Examples
    --------
    >>> a = np.array([1, 2, 3, 10, 20, 30])
    >>> split_array(a, a < 10)
    >>> [np.array([1, 2, 3]), np.array([10, 20, 30])]

    """

    initial_split = [data[condition], data[~condition]]  # attempt to split the array

    if len(initial_split[1]) == 0:  # if the condition is never met, return only the raw data
        return [data[condition]]
<<<<<<< HEAD
    else:                           # else return the whole array
=======
    else:  # else return the whole array
>>>>>>> bb88fd4c
        return initial_split<|MERGE_RESOLUTION|>--- conflicted
+++ resolved
@@ -320,10 +320,6 @@
         a -= 1
 
     return a
-<<<<<<< HEAD
-=======
-
->>>>>>> bb88fd4c
 
 def split_array(data: list, condition):
     """
@@ -352,9 +348,5 @@
 
     if len(initial_split[1]) == 0:  # if the condition is never met, return only the raw data
         return [data[condition]]
-<<<<<<< HEAD
-    else:                           # else return the whole array
-=======
     else:  # else return the whole array
->>>>>>> bb88fd4c
         return initial_split