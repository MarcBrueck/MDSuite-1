"""
Python __init__ file
"""
import os
os.environ['TF_CPP_MIN_LOG_LEVEL'] = '3'

import tensorflow as tf  # Load tensorflow early to avoid later delays
from .project import *  # Load the project class
from .experiment.experiment import Experiment
from .graph_modules import adjacency_matrix
<<<<<<< HEAD

=======
from .utils.report_computer_characteristics import Report
>>>>>>> 65e4fbb3
<|MERGE_RESOLUTION|>--- conflicted
+++ resolved
@@ -8,8 +8,4 @@
 from .project import *  # Load the project class
 from .experiment.experiment import Experiment
 from .graph_modules import adjacency_matrix
-<<<<<<< HEAD
-
-=======
-from .utils.report_computer_characteristics import Report
->>>>>>> 65e4fbb3
+from .utils.report_computer_characteristics import Report